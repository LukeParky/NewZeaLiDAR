--- conflicted
+++ resolved
@@ -31,9 +31,12 @@
 
 
 def get_extent_geometry(item: scrapy.Item) -> gpd.GeoSeries.geometry:
-<<<<<<< HEAD
-    """Get extent geometry from geojson file."""
-    file = pathlib.Path(item["extent_path"])
+    """Get extent geometry from kml file."""
+    file = (
+        pathlib.Path(utils.get_env_variable("DATA_DIR"))
+        / pathlib.Path(utils.get_env_variable("LIDAR_DIR"))
+        / pathlib.Path(item["extent_path"])
+    )
     file = file.parent / pathlib.Path("tmp_datasets__" + str(file.name))
     # new added: filter out the datasets with datum other than NZVD2016
     if item["datum"] != "NZVD2016":
@@ -49,7 +52,12 @@
             # if the dataset does not provide the extent file, use the tile index file to get the extent.
             # do not suggest to use this method, because read and transform tile index file to geometry is slow.
             # the tile index file will not exist if lidar.py does not download the tile index file.
-            if os.path.exists(item["tile_path"]):
+            file1 = (
+                    pathlib.Path(utils.get_env_variable("DATA_DIR"))
+                    / pathlib.Path(utils.get_env_variable("LIDAR_DIR"))
+                    / pathlib.Path(item["tile_path"])
+            )
+            if os.path.exists(file1):
                 logger.warning(
                     f"Extent file {file} is not exist, will use tile index geometry to generate dataset extent."
                 )
@@ -65,51 +73,10 @@
                 gdf = gpd.GeoDataFrame(index=[0], crs="epsg:2193", geometry=[geom])
             else:  # even file not exists, do not change item['tile_path'] to empty
                 logger.warning(
-                    f'Extent file {file} and tile index file {item["tile_path"]} are not available, '
+                    f"Extent file {file} and tile index file {file1} are not available, "
                     f"use empty geometry."
                 )
                 gdf = gpd.GeoDataFrame(index=[0], crs="epsg:2193", geometry=[Polygon()])
-=======
-    """Get extent geometry from kml file."""
-    file = (
-        pathlib.Path(utils.get_env_variable("DATA_DIR"))
-        / pathlib.Path(utils.get_env_variable("LIDAR_DIR"))
-        / pathlib.Path(item["extent_path"])
-    )
-    file = file.parent / pathlib.Path("tmp_datasets__" + str(file.name))
-    if os.path.exists(file):
-        gdf = gpd.read_file(file)
-        gdf = gdf.to_crs(2193)
-    else:  # even file not exists, do not change item['extent_path'] to empty
-        # if the dataset does not provide the extent file, use the tile index file to get the extent.
-        # do not suggest to use this method, because read and transform tile index file to geometry is slow.
-        # the tile index file will not exist if lidar.py does not download the tile index file.
-        file1 = (
-            pathlib.Path(utils.get_env_variable("DATA_DIR"))
-            / pathlib.Path(utils.get_env_variable("LIDAR_DIR"))
-            / pathlib.Path(item["tile_path"])
-        )
-        if os.path.exists(file1):
-            logger.warning(
-                f"Extent file {file} is not exist, will use tile index geometry to generate dataset extent."
-            )
-            gdf = gpd.GeoDataFrame.from_file("zip://" + str(item["tile_path"]))
-            assert not gdf.empty, f'Tile index file {item["tile_path"]} is empty.'
-            assert "2193" in str(
-                gdf.crs
-            ), f'Tile index file {item["tile_path"]} is not epsg:2193.'
-            # get the extent of the dataset
-            geom = gdf["geometry"].unary_union
-            # remove gaps
-            geom = geom.buffer(2, join_style="mitre").buffer(-2, join_style="mitre")
-            gdf = gpd.GeoDataFrame(index=[0], crs="epsg:2193", geometry=[geom])
-        else:  # even file not exists, do not change item['tile_path'] to empty
-            logger.warning(
-                f"Extent file {file} and tile index file {file1} are not available, "
-                f"use empty geometry."
-            )
-            gdf = gpd.GeoDataFrame(index=[0], crs="epsg:2193", geometry=[Polygon()])
->>>>>>> 797a6c23
     return gdf["geometry"].values[0]
 
 
@@ -254,14 +221,10 @@
     def __init__(self, data_dir, *a, **kw):
         super(DatasetSpider, self).__init__(*a, **kw)
         self.data_dir = data_dir
-<<<<<<< HEAD
         self.start_urls = (
             "https://portal.opentopography.org/",
             "https://raw.githubusercontent.com/",
         )
-=======
-        self.start_urls = ("https://portal.opentopography.org/", "https://raw.githubusercontent.com/")
->>>>>>> 797a6c23
 
     def start_requests(self):
         urls = [
@@ -357,12 +320,8 @@
             pathlib.PurePosixPath(data_path / pathlib.Path(item["name"] + "_Meta.xml"))
         )
         item["extent_path"] = str(
-<<<<<<< HEAD
-            pathlib.PurePosixPath(data_path) / pathlib.Path(item["name"] + ".geojson")
-=======
             pathlib.PurePosixPath(data_path)
             / pathlib.Path(item["name"] + ".geojson")
->>>>>>> 797a6c23
         )
         item["tile_path"] = str(
             pathlib.PurePosixPath(data_path)
@@ -396,11 +355,10 @@
     process.crawl(
         DatasetSpider,
         # data_dir for DatasetSpider init
-        # str(
-        #    pathlib.Path(utils.get_env_variable("DATA_DIR"))
-        #    / pathlib.Path(utils.get_env_variable("LIDAR_DIR"))
-        # ),
-        r"./",
+        str(
+            pathlib.Path(utils.get_env_variable("DATA_DIR"))
+            / pathlib.Path(utils.get_env_variable("LIDAR_DIR"))
+        ),
     )
     process.start(install_signal_handlers=False)
     time.sleep(180)  # sleep 3 minutes for scrapy to finish downloading files.
@@ -423,10 +381,7 @@
     data_dir = pathlib.Path(utils.get_env_variable("DATA_DIR")) / pathlib.Path(
         utils.get_env_variable("LIDAR_DIR")
     )
-<<<<<<< HEAD
-=======
     data_dir.mkdir(parents=True, exist_ok=True)
->>>>>>> 797a6c23
     list_file = utils.get_files(["geojson", "xml"], data_dir)
     count = 0
     for file in list_file:
@@ -448,12 +403,6 @@
     # generate dataset mapping info
     engine = utils.get_database()
     utils.map_dataset_name(engine, instructions_file)
-
-    # generate lidar extent of all lidar datasets, to filter out catchments without lidar data
-    lidar_extent = utils.gen_table_extent(engine, DATASET)
-    # save lidar extent to check on QGIS
-    utils.save_gpkg(lidar_extent, "lidar_extent")
-
     engine.dispose()
     gc.collect()
     logger.info("Finish processing datasets by scrapy.")
@@ -475,4 +424,4 @@
 
 
 if __name__ == "__main__":
-    run()
+    run()