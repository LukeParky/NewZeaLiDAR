# -*- coding: utf-8 -*-
"""
This module is used to build process pipeline that generate hydrological conditioned DEMs from LiDAR for specific
catchment geometry.

Prerequisites:
* catchment list is ready: run catchments module to download catchments data and save to local database.
* dataset table is ready: run datasets module to download dataset metadata and extent files to local storage.
* lidar and tile files and tables is ready: run lidar module to download lidar data and save to local database.
"""
import gc
import json
import logging
import os
import pathlib
from datetime import datetime, timedelta
from typing import Union

import geopandas as gpd
import pandas as pd
from geofabrics import processor
from sqlalchemy.engine import Engine

from newzealidar import env_var, utils
from newzealidar.s3_connection import S3Manager
from newzealidar.tables import (
    SDC,
    CATCHMENT,
    DEM,
    DEMATTR,
    USERDEM,
    DATASET,
    GRID,
    GRIDDEM,
    GRIDDEMATTR,
    create_table,
    get_data_by_id,
    get_split_catchment_by_id,
    get_id_under_area,
    get_catchment_by_geometry,
)

logger = logging.getLogger(__name__)


def save_instructions(instructions: dict, instructions_path: str) -> None:
    """save instructions to json file."""

    def _recursive_str(d):
        if isinstance(d, dict):
            for k, v in d.items():
                if isinstance(v, dict):
                    _recursive_str(v)
                else:
                    d[k] = str(v)
        else:
            d = str(d)
        return d

    pathlib.Path(instructions_path).parent.mkdir(parents=True, exist_ok=True)
    with open(instructions_path, "w") as f:
        json.dump(instructions, f, default=_recursive_str, indent=2)
    # Retrieve the value of the environment variable "USE_AWS_S3_BUCKET"
<<<<<<< HEAD
    use_aws_s3_bucket = env_var.get_env_variable("USE_AWS_S3_BUCKET", cast_to=bool)
=======
    use_aws_s3_bucket = env_var.get_env_variable("USE_AWS_S3_BUCKET", cast_to=bool, allow_empty=True, default=False)
>>>>>>> d4cf74cd
    if use_aws_s3_bucket:
        s3_manager = S3Manager()
        s3_manager.store_file(s3_object_key=instructions_path, file_path=instructions_path)


def gen_instructions(
    engine: Engine,
    instructions: dict,
    index: int,
    mode: str = "api",
    grid: bool = False,
    buffer: Union[int, float] = 0,
) -> dict:
    """Read basic instruction file and adds keys and uses geojson as catchment_boundary"""
    if instructions["instructions"]["processing"].get("number_of_cores") is None:
        instructions["instructions"]["processing"]["number_of_cores"] = os.cpu_count()
    data_dir = pathlib.PurePosixPath(env_var.get_env_variable("DATA_DIR"))
    if grid:
        dem_dir = pathlib.PurePosixPath(env_var.get_env_variable("GRID_DIR"))
    else:
        dem_dir = pathlib.PurePosixPath(env_var.get_env_variable("DEM_DIR"))
    index_dir = pathlib.PurePosixPath(str(index))
    subfolder = pathlib.PurePosixPath(dem_dir / index_dir)
    if instructions["instructions"].get("data_paths") is None:
        instructions["instructions"]["data_paths"] = {}
    instructions["instructions"]["data_paths"]["local_cache"] = str(data_dir)
    instructions["instructions"]["data_paths"]["subfolder"] = str(subfolder)
    instructions["instructions"]["data_paths"]["downloads"] = str(data_dir)
    instructions["instructions"]["data_paths"]["result_dem"] = f"{index}.nc"
    instructions["instructions"]["data_paths"]["raw_dem"] = f"{index}_raw_dem.nc"
    instructions["instructions"]["data_paths"][
        "raw_dem_extents"
    ] = f"{index}_raw_extents.geojson"
    instructions["instructions"]["data_paths"][
        "catchment_boundary"
    ] = f"{index}.geojson"
    if env_var.get_env_variable("LAND_FILE", allow_empty=True) != "":
        # cwd is in dem_dir: datastorage/hydro_dem/index
        instructions["instructions"]["data_paths"]["land"] = str(
            f"../../{str(pathlib.PurePosixPath(env_var.get_env_variable('LAND_FILE')))}"
        )
    catchment_boundary_file = str(
        pathlib.PurePosixPath(data_dir / subfolder / pathlib.Path(f"{index}.geojson"))
    )

    if instructions["instructions"].get("datasets") is None:
        instructions["instructions"]["datasets"] = {"lidar": {}}
    if mode == "api":
        if instructions["instructions"]["data_paths"].get("land") is None:
            if instructions["instructions"]["datasets"].get("vector") is None:
                instructions["instructions"]["datasets"]["vector"] = {"linz": {}}
            instructions["instructions"]["datasets"]["vector"]["linz"][
                "key"
            ] = env_var.get_env_variable("LINZ_API_KEY")
            instructions["instructions"]["datasets"]["vector"]["linz"]["land"] = {
                "layers": [51153]
            }
        instructions["instructions"]["datasets"]["lidar"][
            "open_topography"
        ] = utils.retrieve_dataset(
            engine, catchment_boundary_file, "survey_end_date", buffer=buffer
        )[
            0
        ]
        instructions["instructions"]["datasets"]["lidar"]["local"] = {}
    if mode == "local":
        instructions["instructions"]["datasets"]["lidar"][
            "local"
        ] = utils.retrieve_lidar(
            engine, catchment_boundary_file, "survey_end_date", buffer=buffer
        )
        instructions["instructions"]["datasets"]["lidar"]["open_topography"] = {}
    # for debug
    instructions_path = str(
        pathlib.PurePosixPath(data_dir / subfolder / pathlib.Path("instructions.json"))
    )
    save_instructions(instructions, instructions_path)
    return instructions


def store_vector_files_to_s3(s3_manager, s3_objects, instructions: dict):
    data_paths = instructions["instructions"]["data_paths"]
    vector_dir = pathlib.Path(data_paths["local_cache"]) / "vector" / data_paths["subfolder"]
<<<<<<< HEAD
=======
    # Get the path of all the files regardless of their filetype extension in the vector_dir
>>>>>>> d4cf74cd
    vector_files = utils.get_files([""], vector_dir)
    for file in vector_files:
        if file not in s3_objects:
            s3_manager.store_file(s3_object_key=file, file_path=file)


def store_lidar_files_to_s3(s3_manager, s3_objects, instructions: dict):
    data_paths = instructions["instructions"]["data_paths"]
    lidar_names = instructions["instructions"]["datasets"]["lidar"]["open_topography"].keys()
    for name in lidar_names:
        lidar_dir = pathlib.Path(data_paths["local_cache"]) / "lidar" / name
        lidar_files = utils.get_files([".zip", ".laz"], lidar_dir)
        for file in lidar_files:
            if file not in s3_objects:
                s3_manager.store_file(s3_object_key=file, file_path=file)


def store_raw_files_to_s3(s3_manager, s3_objects, instructions: dict):
    data_paths = instructions["instructions"]["data_paths"]
    raw_dem_path = pathlib.Path(data_paths["local_cache"]) / data_paths["subfolder"] / data_paths["raw_dem"]
    if raw_dem_path.as_posix() not in s3_objects:
        s3_manager.store_file(s3_object_key=raw_dem_path, file_path=raw_dem_path)
    raw_extents_path = pathlib.Path(data_paths["local_cache"]) / data_paths["subfolder"] / data_paths["raw_dem_extents"]
    if raw_extents_path.as_posix() not in s3_objects:
        s3_manager.store_file(s3_object_key=raw_extents_path, file_path=raw_extents_path)


def store_raw_dem_to_s3(instructions: dict) -> None:
    # Retrieve the value of the environment variable "USE_AWS_S3_BUCKET"
<<<<<<< HEAD
    use_aws_s3_bucket = env_var.get_env_variable("USE_AWS_S3_BUCKET", cast_to=bool)
=======
    use_aws_s3_bucket = env_var.get_env_variable("USE_AWS_S3_BUCKET", cast_to=bool, allow_empty=True, default=False)
>>>>>>> d4cf74cd
    if use_aws_s3_bucket:
        s3_manager = S3Manager()
        s3_objects = s3_manager.list_objects()
        store_vector_files_to_s3(s3_manager, s3_objects, instructions)
        store_lidar_files_to_s3(s3_manager, s3_objects, instructions)
        store_raw_files_to_s3(s3_manager, s3_objects, instructions)


def store_hydro_dem_to_s3(instructions: dict) -> None:
    # Retrieve the value of the environment variable "USE_AWS_S3_BUCKET"
<<<<<<< HEAD
    use_aws_s3_bucket = env_var.get_env_variable("USE_AWS_S3_BUCKET", cast_to=bool)
=======
    use_aws_s3_bucket = env_var.get_env_variable("USE_AWS_S3_BUCKET", cast_to=bool, allow_empty=True, default=False)
>>>>>>> d4cf74cd
    if use_aws_s3_bucket:
        s3_manager = S3Manager()
        s3_objects = s3_manager.list_objects()
        data_paths = instructions["instructions"]["data_paths"]
        result_dem_path = pathlib.Path(data_paths["local_cache"]) / data_paths["subfolder"] / data_paths["result_dem"]
        if result_dem_path.as_posix() not in s3_objects:
            s3_manager.store_file(s3_object_key=result_dem_path, file_path=result_dem_path)


def gen_raw_dem(instructions: dict) -> None:
    """Use geofabrics to generate the hydrologically conditioned DEM."""
    runner = processor.RawLidarDemGenerator(instructions["instructions"], debug=False)
    runner.run()


def gen_hydro_dem(instructions: dict) -> None:
    """Use geofabrics to generate the hydrologically conditioned DEM."""
    runner = processor.HydrologicDemGenerator(instructions["instructions"], debug=False)
    runner.run()


def single_process(
    engine: Engine,
    instructions: dict,
    index: int,
    mode: str = "api",
    grid: bool = False,
    buffer: Union[int, float] = 0,
) -> Union[dict, None]:
    """the gen_dem process in a single row of geodataframe"""
    logger.info(
        f"\n\n******* Processing {index} in {mode} mode with geometry buffer {buffer} *******"
    )
    single_instructions = gen_instructions(
        engine, instructions, index, mode=mode, grid=grid, buffer=buffer
    )
    result_path = pathlib.Path(
        single_instructions["instructions"]["data_paths"]["local_cache"]
    ) / pathlib.Path(single_instructions["instructions"]["data_paths"]["subfolder"])
    pathlib.Path(result_path).mkdir(
        parents=True, exist_ok=True
    )  # to label the catchment are processed even failed
    if mode == "api":
        if not single_instructions["instructions"]["datasets"]["lidar"][
            "open_topography"
        ]:
            logger.info(f"The {index} catchment has no lidar data exist.")
            return None
    elif mode == "local":
        if not single_instructions["instructions"]["datasets"]["lidar"]["local"]:
            logger.info(f"The {index} catchment has no lidar data exist.")
            return None
    else:
        raise ValueError(f"Invalid mode: {mode}")
    if not single_instructions["instructions"]["dataset_mapping"]:
        logger.error(
            f"The {index} catchment input instructions without dataset mapping, please check!"
        )
        return None

    if grid:
        if not (
            result_path
            / pathlib.Path(single_instructions["instructions"]["data_paths"]["raw_dem"])
        ).exists():
            gen_raw_dem(single_instructions)
        gen_hydro_dem(single_instructions)
    else:
        if not (
            result_path
            / pathlib.Path(single_instructions["instructions"]["data_paths"]["raw_dem"])
        ).exists():
            gen_raw_dem(single_instructions)
            store_raw_dem_to_s3(single_instructions)
        gen_hydro_dem(single_instructions)
        store_hydro_dem_to_s3(single_instructions)
    gc.collect()
    return single_instructions


def store_hydro_to_db(
    engine: Engine, instructions: dict, user_dem: bool = False
) -> None:
    """save hydrological conditioned dem to database in hydro table."""
    assert len(instructions) > 0, "instructions is empty dictionary."
    index = os.path.basename(instructions["instructions"]["data_paths"]["subfolder"])
    dir_path = pathlib.Path(
        instructions["instructions"]["data_paths"]["local_cache"]
    ) / pathlib.Path(instructions["instructions"]["data_paths"]["subfolder"])
    # {index}_raw_dem.nc
    raw_dem_path = (
        dir_path / pathlib.Path(instructions["instructions"]["data_paths"]["raw_dem"])
    ).as_posix()
    # {index}.nc
    result_dem_path = (
        dir_path
        / pathlib.Path(instructions["instructions"]["data_paths"]["result_dem"])
    ).as_posix()
    # {index}_raw_extent.geojson, DEM boundary, geofabrics generates it and name it as raw extent.
    extent_path = (
        dir_path
        / pathlib.Path(instructions["instructions"]["data_paths"]["raw_dem_extents"])
    ).as_posix()
    # {index}.geojson, ROI boundary, this is the real raw extent.
    raw_extent_path = extent_path.replace("_raw_extents", "")
    assert os.path.exists(raw_dem_path), f"File {raw_dem_path} not exist."
    assert os.path.exists(result_dem_path), f"File {result_dem_path} not exist."
    assert os.path.exists(extent_path), f"File {extent_path} not exist."
    assert os.path.exists(raw_extent_path), f"File {raw_extent_path} not exist."
    timestamp = pd.Timestamp.now().strftime("%Y-%m-%d %X")

    # save to hydrologically conditioned DEM table
    if user_dem:  # for user define catchment
        create_table(engine, USERDEM)
        resolution = instructions["instructions"]["output"]["grid_params"]["resolution"]
        raw_geometry = gpd.read_file(raw_extent_path, Driver="GeoJSON").geometry[0]
        geometry = gpd.read_file(extent_path, Driver="GeoJSON").geometry[0]
        query = f"""INSERT INTO {USERDEM.__tablename__} (
                    catch_id,
                    resolution,
                    raw_dem_path,
                    hydro_dem_path,
                    extent_path,
                    raw_geometry,
                    geometry,
                    created_at
                    ) VALUES (
                    {index},
                    '{resolution}',
                    '{raw_dem_path}',
                    '{result_dem_path}',
                    '{extent_path}',
                    '{raw_geometry}',
                    '{geometry}',
                    '{timestamp}'
                    ) ;"""
        engine.execute(query)
        logger.info(f"Add new {index} in {USERDEM.__tablename__} at {timestamp}.")
    else:  # for catchment table
        create_table(engine, DEM)
        query = f"SELECT * FROM {DEM.__tablename__} WHERE catch_id = '{index}' ;"
        df_from_db = pd.read_sql(query, engine)
        if not df_from_db.empty:
            query = f"""UPDATE {DEM.__tablename__}
                        SET raw_dem_path = '{raw_dem_path}',
                            hydro_dem_path = '{result_dem_path}',
                            extent_path = '{extent_path}',
                            updated_at = '{timestamp}'
                        WHERE catch_id = '{index}' ;"""
            engine.execute(query)
            logger.info(f"Updated {index} in {DEM.__tablename__} at {timestamp}.")
        else:
            query = f"""INSERT INTO {DEM.__tablename__} (
                        catch_id,
                        raw_dem_path,
                        hydro_dem_path,
                        extent_path,
                        created_at,
                        updated_at
                        ) VALUES (
                        {index},
                        '{raw_dem_path}',
                        '{result_dem_path}',
                        '{extent_path}',
                        '{timestamp}',
                        '{timestamp}'
                        ) ;"""
            engine.execute(query)

        # hydrologically conditioned DEM geometry table, to faster query
        create_table(engine, DEMATTR)
        resolution = instructions["instructions"]["output"]["grid_params"]["resolution"]
        raw_geometry = gpd.read_file(raw_extent_path, Driver="GeoJSON").geometry[0]
        geometry = gpd.read_file(extent_path, Driver="GeoJSON").geometry[0]
        query = (
            f"SELECT catch_id FROM {DEMATTR.__tablename__} WHERE catch_id = '{index}' ;"
        )
        df_from_db = pd.read_sql(query, engine)
        if not df_from_db.empty:
            query = f"""UPDATE {DEMATTR.__tablename__}
                        SET raw_geometry = '{raw_geometry}',
                            resolution = '{resolution}',
                            geometry = '{geometry}',
                            updated_at = '{timestamp}'
                        WHERE catch_id = '{index}' ;"""
            engine.execute(query)
            logger.info(f"Updated {index} in {DEMATTR.__tablename__} at {timestamp}.")
        else:
            query = f"""INSERT INTO {DEMATTR.__tablename__} (
                        catch_id,
                        resolution,
                        raw_geometry,
                        geometry,
                        created_at,
                        updated_at
                        ) VALUES (
                        {index},
                        '{resolution}',
                        '{raw_geometry}',
                        '{geometry}',
                        '{timestamp}',
                        '{timestamp}'
                        ) ;"""
            engine.execute(query)
        logger.info(f"Add new {index} in {DEMATTR.__tablename__} at {timestamp}.")
    # check_table_duplication(engine, table, 'catch_id')


def store_grid_to_db(engine: Engine, instructions: dict) -> None:
    """save hydrological conditioned dem to database in hydro table."""
    assert len(instructions) > 0, "instructions is empty dictionary."
    index = os.path.basename(instructions["instructions"]["data_paths"]["subfolder"])
    dir_path = pathlib.Path(
        instructions["instructions"]["data_paths"]["local_cache"]
    ) / pathlib.Path(instructions["instructions"]["data_paths"]["subfolder"])
    # {index}_raw_dem.nc
    raw_dem_path = str(
        dir_path / pathlib.Path(instructions["instructions"]["data_paths"]["raw_dem"])
    )
    # {index}_raw_extent.geojson, DEM boundary, geofabrics generates it and name it as raw extent.
    extent_path = str(
        dir_path
        / pathlib.Path(instructions["instructions"]["data_paths"]["raw_dem_extents"])
    )
    # {index}.geojson, ROI boundary, this is the real raw extent.
    raw_extent_path = extent_path.replace("_raw_extents", "")
    assert os.path.exists(raw_dem_path), f"File {raw_dem_path} not exist."
    assert os.path.exists(extent_path), f"File {extent_path} not exist."
    assert os.path.exists(raw_extent_path), f"File {raw_extent_path} not exist."
    timestamp = pd.Timestamp.now().strftime("%Y-%m-%d %X")

    create_table(engine, GRIDDEM)
    query = f"SELECT * FROM {GRIDDEM.__tablename__} WHERE grid_id = '{index}' ;"
    df_from_db = pd.read_sql(query, engine)
    if not df_from_db.empty:
        query = f"""UPDATE {GRIDDEM.__tablename__}
                    SET raw_dem_path = '{raw_dem_path}',
                        extent_path = '{extent_path}',
                        updated_at = '{timestamp}'
                    WHERE grid_id = '{index}' ;"""
        engine.execute(query)
        logger.info(f"Updated {index} in {GRIDDEM.__tablename__} at {timestamp}.")
    else:
        query = f"""INSERT INTO {GRIDDEM.__tablename__} (
                    grid_id,
                    raw_dem_path,
                    extent_path,
                    created_at,
                    updated_at
                    ) VALUES (
                    {index},
                    '{raw_dem_path}',
                    '{extent_path}',
                    '{timestamp}',
                    '{timestamp}'
                    ) ;"""
        engine.execute(query)

    # Grid DEM geometry table, to faster query
    create_table(engine, GRIDDEMATTR)
    resolution = instructions["instructions"]["output"]["grid_params"]["resolution"]
    raw_geometry = gpd.read_file(raw_extent_path, Driver="GeoJSON").geometry[0]
    geometry = gpd.read_file(extent_path, Driver="GeoJSON").geometry[0]
    query = (
        f"SELECT grid_id FROM {GRIDDEMATTR.__tablename__} WHERE grid_id = '{index}' ;"
    )
    df_from_db = pd.read_sql(query, engine)
    if not df_from_db.empty:
        query = f"""UPDATE {GRIDDEMATTR.__tablename__}
                    SET raw_geometry = '{raw_geometry}',
                        resolution = '{resolution}',
                        geometry = '{geometry}',
                        updated_at = '{timestamp}'
                    WHERE grid_id = '{index}' ;"""
        engine.execute(query)
        logger.info(f"Updated {index} in {GRIDDEMATTR.__tablename__} at {timestamp}.")
    else:
        query = f"""INSERT INTO {GRIDDEMATTR.__tablename__} (
                    grid_id,
                    resolution,
                    raw_geometry,
                    geometry,
                    created_at,
                    updated_at
                    ) VALUES (
                    {index},
                    '{resolution}',
                    '{raw_geometry}',
                    '{geometry}',
                    '{timestamp}',
                    '{timestamp}'
                    ) ;"""
        engine.execute(query)
    logger.info(f"Add new {index} in {GRIDDEMATTR.__tablename__} at {timestamp}.")
    # check_table_duplication(engine, table, 'catch_id')


# for Digital-Twins
def main(
    catchment_boundary: Union[gpd.GeoDataFrame, str],
    log_level="INFO",
    index: Union[int, str, None] = None,
    check_dem_exist: bool = True,
    exit_if_error: bool = True,
    buffer: Union[int, float] = 10,
) -> None:
    """
    Run the hydrological conditioned dem generation process for a single catchment in API mode.

    Parameters
    ----------
    catchment_boundary : Union[gpd.GeoDataFrame, str]
        The catchment boundary. If it is a string, it should be the string of geojson data (not file path).
    log_level : str, optional
    index : Union[int, str]
        The index of the catchment. Users should make sure it is not conflict with
        the existing catchment index in database.
    check_dem_exist : Default is True. If DEM is already exist in database, pass.
    exit_if_error: exit the process if there is an error.
    buffer : Union[int, float], optional
        The buffer distance of the catchment boundary, by default 10 metres.
    """
    logger.setLevel(log_level)

    if index is None:
        index = f"{datetime.now():%Y%m%d%H%M%S}"[
            -10:
        ]  # integer range up to 2,147,483,647
        logger.info(f"Use {index} as user define catchment index.")
    if isinstance(index, str):
        assert index.isdigit(), f"User define catchment index {index} is not digit."
    logger.info(f"Start Catchment {index} processing...")
    engine = utils.get_database()
    data_dir = pathlib.Path(env_var.get_env_variable("DATA_DIR"))
    dem_dir = pathlib.Path(env_var.get_env_variable("DEM_DIR"))
    result_dir = data_dir / dem_dir
    if isinstance(catchment_boundary, str):
        # read geojson string, not a file
        catchment_boundary = gpd.read_file(catchment_boundary, driver="GeoJSON")
        if "2193" not in str(catchment_boundary.crs):
            catchment_boundary = catchment_boundary.to_crs(2193)

    # check if catchment already exist in hydro_dem table, pass
    if check_dem_exist:
        gdf, table_name = utils.check_roi_dem_exist(engine, catchment_boundary)
        if table_name:
            logger.info(
                "The DEM for this ROI already is already covered by another DEM in the database, " \
                f"DEM {gdf['catch_id'][0]}"
            )
            # Select the newest row in the gdf
            gdf = gdf.sort_values(by=["created_at"]).iloc[[0]]
            # Extract shapely polygon, since we know there is only one polygon from check_roi_dem_exist we can simplify
            catchment_polygon = catchment_boundary["geometry"][0]
            if table_name == USERDEM.__tablename__ and (gdf.area - catchment_polygon.area).iloc[0] > 10:
                # We can clip the DEM here so that it is processed and ready to be read
                utils.clip_dem(engine, gdf, catchment_polygon, index=index)
            return

    lidar_extent_file = (
        pathlib.Path(env_var.get_env_variable("DATA_DIR"))
        / pathlib.Path("gpkg")
        / pathlib.Path("lidar_extent.gpkg")
    )
    # Retrieve the value of the environment variable "USE_AWS_S3_BUCKET"
<<<<<<< HEAD
    use_aws_s3_bucket = env_var.get_env_variable("USE_AWS_S3_BUCKET", cast_to=bool)
=======
    use_aws_s3_bucket = env_var.get_env_variable("USE_AWS_S3_BUCKET", cast_to=bool, allow_empty=True, default=False)
>>>>>>> d4cf74cd
    s3_manager = S3Manager()
    s3_objects = s3_manager.list_objects()
    if use_aws_s3_bucket is True and lidar_extent_file.as_posix() in s3_objects:
        lidar_extent = s3_manager.retrieve_object(lidar_extent_file)
    elif use_aws_s3_bucket is False and lidar_extent_file.exists():
        lidar_extent = gpd.read_file(lidar_extent_file, driver="GPKG")
    else:
        # generate lidar extent of all lidar datasets, to filter out catchments without lidar data
        lidar_extent = utils.gen_table_extent(engine, DATASET)
        # save lidar extent to check on QGIS
        utils.save_gpkg(lidar_extent, "lidar_extent")

    if lidar_extent.buffer(buffer).intersects(catchment_boundary).any():
        geojson_file = (
            pathlib.Path(result_dir)
            / pathlib.Path(f"{index}")
            / pathlib.Path(f"{index}.geojson")
        )
        geojson_file.parent.mkdir(parents=True, exist_ok=True)
        if not pathlib.Path(geojson_file).exists() or geojson_file.as_posix() not in s3_objects:
            utils.gen_boundary_file(result_dir, catchment_boundary, index)
        instructions_file = pathlib.Path(env_var.get_env_variable("INSTRUCTIONS_FILE"))
        with open(instructions_file, "r") as f:
            instructions = json.loads(f.read())
        try:
            single_instructions = single_process(
                engine, instructions, index, mode="api", buffer=buffer
            )
            if single_instructions:
                store_hydro_to_db(engine, single_instructions, user_dem=True)
                logger.info(f"Catchment {index} finished.")
            else:
                logger.warning(
                    f"Catchment {index} failed. No instructions generated. Please check."
                )
        except Exception as e:
            logger.exception(f"Catchment {index} failed. Error message:\n{e}")
            logger.error(
                f"Catchment {index} failed. Running instructions:"
                f"\n{json.dumps(instructions, indent=2, default=str)}"
            )
            if exit_if_error:
                raise e  # DigitalTwins want to exit process if there is an error during the process
            else:
                pass
        engine.dispose()
        gc.collect()


def run(
    catch_id: Union[int, str, list] = None,
    area: Union[int, float] = None,
    mode: str = "api",
    buffer: float = 10,
    start: Union[int, str] = None,
    update: bool = False,
    gpkg: bool = True,
) -> None:
    """
    Main function for generate hydrological conditioned dem of catchments.
    :param catch_id: the id of target catchments.
    :param area: the upper limit area of target catchments.
        if both catch_id and area are none, get all catchments in the catchment table
    :param mode: 'api' or 'local', default is 'api'.
        If mode is 'api', the lidar data will be downloaded from open topography.
        If mode is 'local', the lidar data will be downloaded from local directory.
    :param buffer: the catchment boundary buffer for safeguard catchment boundary,
        default value is 10 metres.
    :param start: the start index of catchment in catchment table, for regression use.
    :param update: if True, run and update the existing dem in `hydro_dem` table, else pass if dem exist.
    :param gpkg: if True, save the hydrological conditioned dem as geopackage.
    """
    engine = utils.get_database()
    data_dir = pathlib.Path(env_var.get_env_variable("DATA_DIR"))
    dem_dir = pathlib.Path(env_var.get_env_variable("DEM_DIR"))
    catch_path = data_dir / dem_dir
    instructions_file = pathlib.Path(env_var.get_env_variable("INSTRUCTIONS_FILE"))
    with open(instructions_file, "r") as f:
        instructions = json.loads(f.read())

    if catch_id is not None:
        if isinstance(catch_id, str):
            assert catch_id.isdigit(), "Input catch_id must be integer string."
        catch_id = catch_id if isinstance(catch_id, list) else [catch_id]
        catch_id = [int(i) for i in catch_id]
        _gdf = pd.read_sql(f"SELECT catch_id FROM {SDC.__tablename__} ;", engine)
        sdc_id = sorted(_gdf["catch_id"].to_list())
        _gdf = pd.read_sql(f"SELECT catch_id FROM {CATCHMENT.__tablename__} ;", engine)
        catchment_id = sorted(_gdf["catch_id"].to_list())
        new_id = []
        for i in catch_id:
            if i in catchment_id:  # small catchment
                new_id.append(i)
            elif (
                i in sdc_id and i not in catchment_id
            ):  # large catchment, search subordinates
                _list = get_split_catchment_by_id(engine, i, sub=True)
                if len(_list) > 0:
                    new_id.extend(_list)
                    logger.debug(
                        f"Catchment {i} split to {len(_list)} subordinates {_list}."
                    )
                else:
                    logger.warning(
                        f"Catchment {i} is not in `catchment` table, "
                        f"please check if it is duplicated or overlap with other catchments."
                    )
            else:
                logger.warning(f"Catchment {i} is not in catchment table, ignore it.")
        catch_id = new_id
        logger.debug(f"check catch_id: pass.")
    elif area is not None:
        catch_id = get_id_under_area(engine, SDC, area)
        logger.info(
            f"There are {len(catch_id)} Catchments that area is under {area} m2"
        )
    else:
        _gdf = pd.read_sql(f"SELECT catch_id FROM {CATCHMENT.__tablename__} ;", engine)
        catch_id = sorted(_gdf["catch_id"].to_list())
        logger.info(
            f"******* FULL CATCHMENTS MODE ********* {len(catch_id)} Catchments DEM in total."
        )

    # generate lidar extent of all lidar datasets, to filter out catchments without lidar data
    lidar_extent = utils.gen_table_extent(engine, DATASET)
    # save lidar extent to check on QGIS
    utils.save_gpkg(lidar_extent, "lidar_extent")

    if start is not None:
        if int(start) in catch_id:
            start_index = catch_id.index(int(start))
            catch_id = catch_id[start_index:]
        else:
            logger.info(f"Input start index {start} is not in catch_id list.")
            catch_id = sorted([x for x in catch_id if x > int(start)])

    runtime = []
    failed = []

    logger.info(
        f"******* Start process from catch_id {sorted(catch_id)[0]} to {sorted(catch_id)[-1]} *********"
    )
    for i in catch_id:
        # to check if catchment boundary of RoI within lidar extent
        catchment_boundary = get_data_by_id(engine, CATCHMENT, i)
        # to check if already exist in hydro_dem table, if exist_ok, run and update, else pass
        create_table(engine, DEM)
        exist_ok = (get_data_by_id(engine, DEM, i, geom_col="")).empty or update

        if (
            lidar_extent.buffer(buffer).intersects(catchment_boundary).any()
            and exist_ok
        ):
            # generate catchment boundary file for each catchment
            utils.gen_boundary_file(catch_path, catchment_boundary, i)
            # generate hydrological conditioned dem for each catchment
            t_start = datetime.now()
            try:
                single_instructions = single_process(
                    engine, instructions, i, mode=mode, buffer=buffer
                )
            except Exception as e:
                logger.exception(f"Catchment {i} failed. Error message:\n{e}")
                logger.error(
                    f"Catchment {i} failed. Running instructions:"
                    f"\n{json.dumps(instructions, indent=2, default=str)}"
                )
                failed.append(i)
                continue
            t_end = datetime.now()
            if single_instructions:
                store_hydro_to_db(engine, single_instructions)
            else:
                logger.error(
                    f"Catchment {i} failed. No instructions generated. Please check."
                )
                failed.append(i)
                continue
            logger.info(f"Catchment {i} finished. Runtime: {t_end - t_start}")
            runtime.append(t_end - t_start)

            # save lidar extent to check on QGIS
            if gpkg:
                gpkg_file = (
                    pathlib.Path(env_var.get_env_variable("DATA_DIR"))
                    / pathlib.Path("gpkg")
                    / pathlib.Path("dem_extent.gpkg")
                )
                if gpkg_file.exists():
                    exist_extent = gpd.read_file(gpkg_file, driver="GPKG")
                    current_extent = gpd.read_file(
                        pathlib.Path(
                            single_instructions["instructions"]["data_paths"][
                                "local_cache"
                            ]
                        )
                        / pathlib.Path(
                            single_instructions["instructions"]["data_paths"][
                                "subfolder"
                            ]
                        )
                        / pathlib.Path(
                            single_instructions["instructions"]["data_paths"][
                                "raw_dem_extents"
                            ]
                        ),
                        driver="GeoJSON",
                    )
                    dem_extent = pd.concat(
                        [exist_extent, current_extent], ignore_index=True
                    )
                    dem_geom = utils.filter_geometry(dem_extent.unary_union)
                    dem_extent = gpd.GeoDataFrame(
                        index=[0], geometry=[dem_geom], crs=2193
                    )
                else:
                    dem_extent = utils.gen_table_extent(engine, DEM)
                utils.save_gpkg(dem_extent, "dem_extent")
        else:
            if exist_ok:
                logger.info(f"Catchment {i} is not within lidar extent, ignor it.")
            else:
                logger.info(
                    f"Catchment {i} already exist in hydro_dem table, ignor it."
                )

    if len(failed):
        logger.info(f"Failed {len(failed)} catchments: \n{failed}")

    logger.info(
        f"Total runtime: {sum(runtime, timedelta(0, 0))}\n"
        f"Runtime for each catch_id:{json.dumps(runtime, indent=2, default=str)}"
    )
    engine.dispose()
    gc.collect()


def run_grid(
    boundary_path: Union[str, pathlib.Path] = None,
    grid_id: Union[int, str, list] = None,
    mode: str = "api",
    buffer: float = 10,
    start: Union[int, str] = None,
    update: bool = False,
    gpkg: bool = True,
) -> None:
    """
    Function for generate raw dem by grids.

    :param boundary_path: the path of ROI boundary file.
    :param grid_id: the id of target grid.
    :param mode: 'api' or 'local', default is 'api'.
        If mode is 'api', the lidar data will be downloaded from open topography.
        If mode is 'local', the lidar data will be downloaded from local directory.
    :param buffer: the catchment boundary buffer for safeguard catchment boundary,
        default value is 10 metres.
    :param start: the start index of catchment in catchment table, for regression use.
    :param update: if True, run and update the existing dem in `hydro_dem` table, else pass if dem exist.
    :param gpkg: if True, save the raw dem extent as geopackage.
    """
    engine = utils.get_database()
    data_dir = pathlib.Path(env_var.get_env_variable("DATA_DIR"))
    dem_dir = pathlib.Path(env_var.get_env_variable("GRID_DIR"))
    grid_path = data_dir / dem_dir
    instructions_file = pathlib.Path(env_var.get_env_variable("INSTRUCTIONS_FILE"))
    with open(instructions_file, "r") as f:
        instructions = json.loads(f.read())

    if boundary_path is not None:
        gdf_boundary = gpd.read_file(boundary_path, driver="GeoJSON")
        gdf_boundary.to_crs("epsg:2193", inplace=True)
        gdf_grid = get_catchment_by_geometry(
            engine, GRID, gdf_boundary, relation="ST_Intersects", buffer=buffer
        )
        grid_id = sorted(gdf_grid["grid_id"].to_list())
        logger.info(
            f"There are {len(grid_id)} Grids that intersect with ROI boundary.\n{grid_id}"
        )

    elif grid_id is not None:
        if isinstance(grid_id, str):
            assert grid_id.isdigit(), "Input grid_id must be integer string."
        grid_id = grid_id if isinstance(grid_id, list) else [grid_id]
        grid_id = [int(i) for i in grid_id]

    else:
        _gdf = pd.read_sql(f"SELECT grid_id FROM {GRID.__tablename__} ;", engine)
        grid_id = sorted(_gdf["grid_id"].to_list())
        logger.info(f"******* FULL GRID MODE ********* {len(grid_id)} GRID in total.")

    # generate lidar extent of all lidar datasets, to filter out catchments without lidar data
    lidar_extent = utils.gen_table_extent(engine, DATASET)
    # save lidar extent to check on QGIS
    utils.save_gpkg(lidar_extent, "lidar_extent")

    if start is not None:
        if int(start) in grid_id:
            start_index = grid_id.index(int(start))
            grid_id = grid_id[start_index:]
        else:
            logger.info(f"Input start index {start} is not in grid_id list.")
            grid_id = sorted([x for x in grid_id if x > int(start)])

    runtime = []
    failed = []
    create_table(engine, GRIDDEM)

    logger.info(
        f"******* Start process from grid_id {sorted(grid_id)[0]} to {sorted(grid_id)[-1]} *********"
    )
    for i in grid_id:
        # to check if catchment boundary of RoI within lidar extent
        grid_boundary = get_data_by_id(engine, GRID, i, index_column="grid_id")
        # to check if already exist in hydro_dem table, if exist_ok, run and update, else pass
        exist_ok = (
            get_data_by_id(engine, GRIDDEM, i, geom_col="", index_column="grid_id")
        ).empty or update

        if lidar_extent.buffer(buffer).intersects(grid_boundary).any() and exist_ok:
            # generate grid boundary file for each grid
            utils.gen_boundary_file(grid_path, grid_boundary, i)
            # generate raw dem for each grid
            t_start = datetime.now()
            try:
                single_instructions = single_process(
                    engine, instructions, i, mode=mode, grid=True, buffer=buffer
                )
            except Exception as e:
                logger.exception(f"Grid {i} failed. Error message:\n{e}")
                logger.error(
                    f"Grid {i} failed. Running instructions:"
                    f"\n{json.dumps(instructions, indent=2, default=str)}"
                )
                failed.append(i)
                continue
            t_end = datetime.now()
            if single_instructions:
                store_grid_to_db(engine, single_instructions)
            else:
                logger.error(
                    f"Grid {i} failed. No instructions generated. Please check."
                )
                failed.append(i)
                continue
            logger.info(f"Grid {i} finished. Runtime: {t_end - t_start}")
            runtime.append(t_end - t_start)

            # save lidar extent to check on QGIS
            if gpkg:
                gpkg_file = (
                    pathlib.Path(env_var.get_env_variable("DATA_DIR"))
                    / pathlib.Path("gpkg")
                    / pathlib.Path("grid_extent.gpkg")
                )
                if gpkg_file.exists():
                    exist_extent = gpd.read_file(gpkg_file, driver="GPKG")
                    current_extent = gpd.read_file(
                        pathlib.Path(
                            single_instructions["instructions"]["data_paths"][
                                "local_cache"
                            ]
                        )
                        / pathlib.Path(
                            single_instructions["instructions"]["data_paths"][
                                "subfolder"
                            ]
                        )
                        / pathlib.Path(
                            single_instructions["instructions"]["data_paths"][
                                "raw_dem_extents"
                            ]
                        ),
                        driver="GeoJSON",
                    )
                    dem_extent = pd.concat(
                        [exist_extent, current_extent], ignore_index=True
                    )
                    dem_geom = utils.filter_geometry(dem_extent.unary_union)
                    dem_extent = gpd.GeoDataFrame(
                        index=[0], geometry=[dem_geom], crs=2193
                    )
                else:
                    dem_extent = utils.gen_table_extent(engine, GRIDDEM)
                utils.save_gpkg(dem_extent, "grid_extent")
        else:
            if exist_ok:
                logger.info(f"Grid {i} is not within lidar extent, ignor it.")
            else:
                logger.info(f"Grid {i} already exist in grid_dem table, ignor it.")

    if len(failed):
        logger.info(f"Failed {len(failed)} grads: \n{failed}")

    logger.info(
        f"Total runtime: {sum(runtime, timedelta(0, 0))}\n"
        f"Runtime for each grid_id:{json.dumps(runtime, indent=2, default=str)}"
    )
    engine.dispose()
    gc.collect()<|MERGE_RESOLUTION|>--- conflicted
+++ resolved
@@ -61,11 +61,7 @@
     with open(instructions_path, "w") as f:
         json.dump(instructions, f, default=_recursive_str, indent=2)
     # Retrieve the value of the environment variable "USE_AWS_S3_BUCKET"
-<<<<<<< HEAD
-    use_aws_s3_bucket = env_var.get_env_variable("USE_AWS_S3_BUCKET", cast_to=bool)
-=======
     use_aws_s3_bucket = env_var.get_env_variable("USE_AWS_S3_BUCKET", cast_to=bool, allow_empty=True, default=False)
->>>>>>> d4cf74cd
     if use_aws_s3_bucket:
         s3_manager = S3Manager()
         s3_manager.store_file(s3_object_key=instructions_path, file_path=instructions_path)
@@ -149,10 +145,7 @@
 def store_vector_files_to_s3(s3_manager, s3_objects, instructions: dict):
     data_paths = instructions["instructions"]["data_paths"]
     vector_dir = pathlib.Path(data_paths["local_cache"]) / "vector" / data_paths["subfolder"]
-<<<<<<< HEAD
-=======
     # Get the path of all the files regardless of their filetype extension in the vector_dir
->>>>>>> d4cf74cd
     vector_files = utils.get_files([""], vector_dir)
     for file in vector_files:
         if file not in s3_objects:
@@ -182,11 +175,7 @@
 
 def store_raw_dem_to_s3(instructions: dict) -> None:
     # Retrieve the value of the environment variable "USE_AWS_S3_BUCKET"
-<<<<<<< HEAD
-    use_aws_s3_bucket = env_var.get_env_variable("USE_AWS_S3_BUCKET", cast_to=bool)
-=======
     use_aws_s3_bucket = env_var.get_env_variable("USE_AWS_S3_BUCKET", cast_to=bool, allow_empty=True, default=False)
->>>>>>> d4cf74cd
     if use_aws_s3_bucket:
         s3_manager = S3Manager()
         s3_objects = s3_manager.list_objects()
@@ -197,11 +186,7 @@
 
 def store_hydro_dem_to_s3(instructions: dict) -> None:
     # Retrieve the value of the environment variable "USE_AWS_S3_BUCKET"
-<<<<<<< HEAD
-    use_aws_s3_bucket = env_var.get_env_variable("USE_AWS_S3_BUCKET", cast_to=bool)
-=======
     use_aws_s3_bucket = env_var.get_env_variable("USE_AWS_S3_BUCKET", cast_to=bool, allow_empty=True, default=False)
->>>>>>> d4cf74cd
     if use_aws_s3_bucket:
         s3_manager = S3Manager()
         s3_objects = s3_manager.list_objects()
@@ -567,11 +552,7 @@
         / pathlib.Path("lidar_extent.gpkg")
     )
     # Retrieve the value of the environment variable "USE_AWS_S3_BUCKET"
-<<<<<<< HEAD
-    use_aws_s3_bucket = env_var.get_env_variable("USE_AWS_S3_BUCKET", cast_to=bool)
-=======
     use_aws_s3_bucket = env_var.get_env_variable("USE_AWS_S3_BUCKET", cast_to=bool, allow_empty=True, default=False)
->>>>>>> d4cf74cd
     s3_manager = S3Manager()
     s3_objects = s3_manager.list_objects()
     if use_aws_s3_bucket is True and lidar_extent_file.as_posix() in s3_objects:
