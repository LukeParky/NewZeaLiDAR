# -*- coding: utf-8 -*-
"""
This module contains utility functions for the package.
"""
import json
import logging
import pathlib
import shutil
from collections import OrderedDict
from datetime import datetime
from fnmatch import fnmatch
from typing import Type, TypeVar, Union

import geojson
import geopandas as gpd
import pandas as pd
import rioxarray as rxr
from rioxarray import merge

# import xarray as xr
from dotenv import load_dotenv
import shapely
from shapely import unary_union
from shapely.geometry import MultiPolygon, Polygon, GeometryCollection, box
from sqlalchemy import create_engine
from sqlalchemy.engine import Engine
from sqlalchemy.ext.declarative import declarative_base
from sqlalchemy.pool import NullPool

from newzealidar import tables, env_var
from newzealidar.s3_connection import S3Manager

logger = logging.getLogger(__name__)

load_dotenv()

Base = declarative_base()

# Generic type, used for static type checking
Ttable = TypeVar("Ttable", bound=Base)

CATCHMENT_RESOLUTION = 30  # the resolution of the catchment in meters
EPS = 0.1  # epsilon for float comparison


def get_database(
    null_pool: bool = False, pool_pre_ping: bool = False
) -> Type[create_engine]:
    """
    Exit the program if connection fails.

    :param null_pool: If True, use NullPool to avoid connection pool limitation in multiprocessing. Default is False.
    :param pool_pre_ping: If True, enable pool_pre_ping to check database connection before using. Default is False.
    """
    try:
        engine = get_connection_from_profile(
            null_pool=null_pool, pool_pre_ping=pool_pre_ping
        )
        return engine
    except ConnectionAbortedError:
        raise ConnectionAbortedError("Connection to database failed. Check .env file.")


def get_connection_from_profile(
    null_pool: bool = False, pool_pre_ping: bool = False
) -> Type[create_engine]:
    """Sets up database connection from .env file."""
    connection_keys = [
        "POSTGRES_HOST",
        "POSTGRES_PORT",
        "POSTGRES_DB",
        "POSTGRES_USER",
        "POSTGRES_PASSWORD",
    ]
    host, port, db, username, password = (
        env_var.get_env_variable(key) for key in connection_keys
    )
    assert (
        any(
            connection_cred is None
            for connection_cred in [host, port, db, username, password]
        )
        is False
    ), "Error:: One or more of the connection credentials is missing."
    return get_engine(
        db,
        username,
        host,
        port,
        password,
        null_pool=null_pool,
        pool_pre_ping=pool_pre_ping,
    )


def get_engine(
    db: str,
    user: str,
    host: str,
    port: str,
    password: str,
    null_pool: bool = False,
    pool_pre_ping: bool = False,
) -> Type[create_engine]:
    """
    Get SQLalchemy engine using credentials.
    Add connect_args to keep connection alive incase of long running process.

    :param db: database name
    :param user: Username
    :param host: Hostname of the database server
    :param port: Port number
    :param password: Password for the database
    :param null_pool: If True, use NullPool to avoid connection pool limitation in multiprocessing. Default is False.
    :param pool_pre_ping: If True, enable pool_pre_ping to check database connection before using. Default is False.
    :return: SQLalchemy engine
    """
    url = f"postgresql://{user}:{password}@{host}:{port}/{db}"
    poolclass = NullPool if null_pool else None
    engine = create_engine(
        url,
        poolclass=poolclass,
        pool_pre_ping=pool_pre_ping,
        connect_args={
            "keepalives": 1,
            "keepalives_idle": 30,
            "keepalives_interval": 10,
            "keepalives_count": 5,
        },
    )
    Base.metadata.create_all(engine)
    return engine


def timeit(f):
    """timer decorator"""

    def wrapper(*args, **kwargs):
        start = datetime.now()
        result = f(*args, **kwargs)
        span = datetime.now() - start
        logging.info(
            f"\n*** TIME IT ***\n{f.__name__} runtime: {span}\n***************"
        )
        return result

    return wrapper


def cast_geodataframe(gdf: gpd.GeoDataFrame) -> gpd.GeoDataFrame:
    """
    cast data type of geodataframe to correct type to avoid error when saving to database.
    the input columns must contain ['catch_id', 'area', 'geometry']
    """
    gdf["catch_id"] = gdf["catch_id"].astype(int)
    gdf["area"] = gdf["area"].astype(float)
    gdf = gdf.set_geometry("geometry")
    gdf = gdf.set_crs(epsg=2193)
    return gdf


def case_insensitive_rglob(directory: Union[str, pathlib.Path], pattern: str) -> list:
    """case-insensitive rglob function."""
    path = pathlib.Path(directory)
    assert path.is_dir(), f"{path} is not a directory."
    return [
        str(file.as_posix())
        for file in path.rglob(pattern)
        if fnmatch(file.name, pattern)
    ]


def get_files(
    suffix: Union[str, list], file_path: Union[str, pathlib.Path], expect: int = -1
) -> Union[list, str]:
    """To get the path of all the files with filetype extension in the input file path."""
    list_file_path = []
    list_suffix = suffix if isinstance(suffix, list) else [suffix]
    for _suffix in list_suffix:
        list_file_path.extend(case_insensitive_rglob(file_path, f"*{_suffix}"))
    if expect < 0 or 1 < expect == len(list_file_path):
        if len(list_file_path) == 0:
            logger.debug(f"No {suffix} file found in {file_path}.")
        return list_file_path
    elif expect == 1 and len(list_file_path) == 1:
        return list_file_path[0]
    else:
        logger.error(
            f"Find {len(list_file_path)} {suffix} files in {file_path}, where expect {expect}."
        )


def drop_z(ds: gpd.GeoSeries) -> gpd.GeoSeries:
    """
    Drop Z coordinates from GeoSeries, returns GeoSeries
    Requires pygeos to be installed, otherwise it get error without warning.
    source: https://gist.github.com/rmania/8c88377a5c902dfbc134795a7af538d8
    """
    return gpd.GeoSeries.from_wkb(ds.to_wkb(output_dimension=2))


def gen_boundary_file(
    data_path: Union[str, pathlib.Path],
    gdf_boundary: gpd.GeoDataFrame,
    index: Union[int, str],
    buffer: Union[int, float] = 0,
    crs: str = "2193",
    save_file: Union[str, pathlib.Path] = None,
) -> None:
    """
    generate boundary file based on the input geodataframe.
    Save to DATA_DIR/data_path/index/index.geojson.
    """
    if buffer > 0:  # not recommended, cause the original input boundary will be lost.
        gdf_boundary["geometry"] = gdf_boundary["geometry"].buffer(
            buffer, join_style="mitre"
        )
    feature_crs = {
        "type": "name",
        "properties": {"name": f"urn:ogc:def:crs:EPSG::{crs}"},
    }
    feature = geojson.Feature(geometry=gdf_boundary["geometry"][0], properties={})
    feature_collection = geojson.FeatureCollection(
        [feature], name="selected_polygon", crs=feature_crs
    )
    if save_file is None:
        file_path = (
            pathlib.Path(data_path)
            / pathlib.Path(f"{index}")
            / pathlib.Path(f"{index}.geojson")
        )
    else:
        file_path = pathlib.Path(save_file)
    file_path.parent.mkdir(parents=True, exist_ok=True)
    with open(file_path, "w") as f:
        geojson.dump(feature_collection, f, indent=2)
    logging.info(f"Generate region of interest geojson file at {file_path}.")
    # Retrieve the value of the environment variable "USE_AWS_S3_BUCKET"
<<<<<<< HEAD
    use_aws_s3_bucket = env_var.get_env_variable("USE_AWS_S3_BUCKET", cast_to=bool)
    if use_aws_s3_bucket:
        s3_manager = S3Manager()
=======
    use_aws_s3_bucket = env_var.get_env_variable("USE_AWS_S3_BUCKET", cast_to=bool, allow_empty=True, default=False)
    if use_aws_s3_bucket:
        s3_manager = S3Manager()
        # Save the geojson FeatureCollection to S3 bucket cloud storage
>>>>>>> d4cf74cd
        s3_manager.store_file(s3_object_key=file_path, file_path=file_path)


def map_dataset_name(
    engine: Engine, instructions_file: Union[str, pathlib.Path]
) -> None:
    """Mapping dataset name with its ordered id by publication date (and so on), and save in a json file."""
    logger.info(
        "Mapping dataset name with its ordered id by publication date (and so on)."
    )
    query = f"SELECT name, survey_end_date, publication_date FROM dataset ;"
    df = pd.read_sql(query, engine)
    # latest dataset first, if same then by name
    df = df.sort_values(
        by=["publication_date", "survey_end_date", "name"], ascending=False
    ).reset_index(drop=True)
    with open(instructions_file, "r") as f:
        instructions = json.load(f)
        if not instructions["instructions"].get("dataset_mapping"):
            instructions["instructions"]["dataset_mapping"] = {"lidar": {}}
        instructions["instructions"]["dataset_mapping"]["lidar"] = dict(
            zip(df["name"], df.index + 1)
        )
        instructions["instructions"]["dataset_mapping"]["lidar"]["Unknown"] = 0
    with open(instructions_file, "w") as f:
        json.dump(instructions, f, indent=2)


def get_geometry_from_file(
    boundary_file: Union[str, pathlib.Path], buffer: Union[int, float] = 0
) -> shapely.geometry:
    """
    Read boundary geometry boundary_file, and return the buffered geometry.
    """
    gdf = gpd.read_file(boundary_file, driver="GeoJSON")
    if "2193" not in str(gdf.crs):
        gdf = gdf.to_crs(epsg=2193)
    gdf["buffered"] = gdf["geometry"].buffer(buffer, join_style="mitre")
    return (
        gdf["geometry"].buffer(buffer, join_style="mitre").values[0]
        if buffer != 0
        else gdf["geometry"].values[0]
    )


def get_geometry_from_db(
    engine: Engine,
    table: Union[str, Type[Ttable]],
    column: Union[str, int],
    value: Union[str, int],
    buffer: Union[int, float] = 0,
) -> shapely.geometry:
    """
    return the buffered geometry by column value of table (catch_id, name, etc.).
    """
    if not isinstance(table, str):
        table = table.__tablename__
    query = f"SELECT {column}, geometry FROM {table} WHERE {column} = '{value}';"
    gdf = gpd.read_postgis(query, engine, crs="epsg:2193", geom_col="geometry")
    if gdf.empty:
        logger.error(f"Cannot find {column} = {value} in {table}.")
        return Polygon()
    geom = gdf["geometry"].unary_union
    return geom.buffer(buffer, join_style="mitre") if buffer != 0 else geom


def retrieve_dataset(
    engine: Engine,
    boundary_file: Union[str, pathlib.Path] = None,
    sort_by: str = "survey_end_date",
    buffer: Union[int, float] = 0,
    boundary_df: gpd.GeoDataFrame = None,
) -> tuple:
    """
    Read boundary geometry boundary_file,
    Query dataset to get dataset name which covers the geometry based on the boundary geometry,
    Sort the dataset name by 'sort_by', and return a dictionary of dataset name and crs.
    To safeguard the data/tile integrity, the geometry is buffered by 'buffer' distance, no buffer by default.

    :param engine: sqlalchemy engine
    :param boundary_df: boundary geodataframe, higher priority than boundary_file.
    :param boundary_file: boundary file path, geojson format. see demo examples in 'configs' directory.
    :param sort_by: sort dataset name by this column, default is 'survey_end_date'.
    :param buffer: buffer for the boundary geometry, default is 0.
    """
    if boundary_df is not None:
        geometry = (
            boundary_df["geometry"].values[0].buffer(buffer, join_style="mitre")
            if buffer != 0
            else boundary_df["geometry"].values[0]
        )
    elif boundary_file is not None:
        geometry = get_geometry_from_file(boundary_file, buffer=buffer)
    else:
        raise ValueError("Either boundary_df or boundary_file must be provided.")
    query = f"""SELECT name, {sort_by}, tile_path, geometry FROM dataset
                WHERE ST_Intersects(geometry, ST_SetSRID('{geometry}'::geometry, 2193)) ;"""
    gdf = gpd.read_postgis(query, engine, geom_col="geometry")
    gdf = gdf.sort_values(sort_by, ascending=False)  # latest/largest first
    dataset_name_list = gdf["name"].to_list()
    tile_path_list = gdf["tile_path"].to_list()
    dataset_list = [
        (n, {"crs": {"horizontal": 2193, "vertical": 7839}}) for n in dataset_name_list
    ]
    return OrderedDict(dataset_list), geometry, tile_path_list, dataset_name_list


def retrieve_lidar(
    engine: Engine,
    boundary_file: Union[str, pathlib.Path],
    sort_by: str = "survey_end_date",
    buffer: Union[int, float] = 0,
) -> OrderedDict:
    """
    Read catchment geometry from boundary_file,
    query dataset to get dataset name which intersect with the input geometry,
    sort the dataset name by 'sort_by',
    then retrieve the .laz file path, tile index file from tile table and lidar table,
    in the end return a dictionary of dataset name, crs, .laz file path and tile index file.
    """
    datasets_dict, geometry, tile_path_list, _ = retrieve_dataset(
        engine, boundary_file, sort_by, buffer=buffer
    )
    list_pop_dataset = []
    for dataset_name in datasets_dict.keys():
        query = f"""SELECT uuid, geometry FROM tile
                    WHERE ST_Intersects(geometry, ST_SetSRID('{geometry}'::geometry, 2193))
                    AND dataset = '{dataset_name}' ;"""
        gdf = gpd.read_postgis(query, engine, geom_col="geometry")
        if gdf.empty:
            logger.warning(
                f"{dataset_name} does not have any tile in the ROI geometry, will pop the dataset. "
                f"The reason may be the dataset extent in .kml file is larger than "
                f"the tile extent in tile.zip file."
            )
            list_pop_dataset.append(dataset_name)
            continue
        uuid = (
            tuple(gdf["uuid"].to_list())
            if len(gdf) > 1
            else str(f"""('{gdf["uuid"].values[0]}')""")
        )
        query = f"SELECT file_path FROM lidar WHERE uuid IN {uuid} ;"
        df = pd.read_sql(query, engine)
        if df.empty:
            logger.warning(
                f"{dataset_name} does not have any .laz file in the ROI geometry, will pop the dataset. "
                f"The reason may be the dataset lidar files are not downloaded completely."
            )
            list_pop_dataset.append(dataset_name)
            continue
        datasets_dict[dataset_name]["file_paths"] = [
            pathlib.PurePosixPath(p) for p in sorted(df["file_path"].to_list())
        ]
        if "LiDAR_" in dataset_name:  # to handle waikato datasets
            _dataset_name = "_".join(dataset_name.split("_")[:2])
            datasets_dict[dataset_name]["tile_index_file"] = [
                pathlib.PurePosixPath(p) for p in tile_path_list if _dataset_name in p
            ][0]
        else:
            datasets_dict[dataset_name]["tile_index_file"] = [
                pathlib.PurePosixPath(p) for p in tile_path_list if dataset_name in p
            ][0]
        logging.debug(
            f"Dataset {dataset_name} has "
            f'{len(datasets_dict[dataset_name]["file_paths"])} lidar files in '
            f"ROI with buffer distance {buffer} mitre."
        )
    if list_pop_dataset:
        for dataset_name in list_pop_dataset:
            datasets_dict.pop(dataset_name)
    return datasets_dict


def retrieve_catchment(
    engine: Engine,
    boundary_file: Union[str, pathlib.Path],
    buffer: Union[int, float] = 0,
) -> list:
    """
    read boundary geometry boundary_file,
    query dataset to get catch_id which covers the geometry based on the boundary geometry,
    to safeguard the data/tile integrity, the geometry is buffered by resolution * buffer_factor, no buffer by default.

    :param engine: sqlalchemy engine
    :param boundary_file: boundary file path, geojson format. see demo example in 'configs' directory.
    :param buffer: buffer factor for the boundary geometry, default is 0.
    """
    geometry = get_geometry_from_file(boundary_file, buffer=buffer)
    query = f"""SELECT catch_id, geometry FROM catchment
                WHERE ST_Intersects(geometry, ST_SetSRID('{geometry}'::geometry, 2193)) ;"""
    gdf = gpd.read_postgis(query, engine, geom_col="geometry")
    catch_list = sorted(gdf["catch_id"].to_list())
    logger.info(
        f"Retrieved {len(catch_list)} catchments from catchment table:\n{catch_list}"
    )
    return catch_list


def retrieve_dem(
    engine: Engine,
    boundary_file: Union[str, pathlib.Path],
    buffer: Union[int, float] = 0,
) -> pd.DataFrame:
    """
    Read boundary geometry boundary_file,
    Query dataset to get file path which covers the geometry based on the boundary geometry,
    To safeguard the data/tile integrity, geometry is buffered by 'buffer' distance, no buffer by default.

    :param engine: sqlalchemy engine
    :param boundary_file: boundary file path, geojson format. see demo example in 'configs' directory.
    :param buffer: buffer factor for the boundary geometry, default is 0.
    """
    catch_list = retrieve_catchment(engine, boundary_file, buffer)
    df = tables.get_data_by_id(engine, tables.DEM, catch_list, geom_col="")
    return df


def remove_holes(
    polygon: Union[Polygon, MultiPolygon],
    keep_threshold: Union[int, float] = 10_000 * 10_000,
) -> Union[Polygon, MultiPolygon]:
    """
    Convert multipolygon to polygon.
    Keep holes that area are greater than area, 100 km2 by default.

    :param polygon: shapely Polygon or MultiPolygon
    :param keep_threshold: area threshold for keeping the holes, 100 km2 by default
    """
    if isinstance(polygon, Polygon):
        multipolygon = MultiPolygon([polygon])
    else:
        multipolygon = polygon

    list_parts = []
    for geom in multipolygon.geoms:
        list_interiors = []

        for interior in geom.interiors:
            p = Polygon(interior)
            if p.area > keep_threshold:
                list_interiors.append(interior)

        temp_polygon = Polygon(geom.exterior.coords, holes=list_interiors).buffer(
            0, join_style="mitre"
        )
        # check validity
        # temp_polygon = make_valid(temp_polygon)
        list_parts.append(temp_polygon)

    return unary_union(list_parts)
    # return shapely.MultiPolygon(list_parts)


def filter_geometry(
    geometry: Union[
        shapely.Geometry, Polygon, MultiPolygon, GeometryCollection, gpd.GeoSeries
    ],
    resolution: Union[int, float] = CATCHMENT_RESOLUTION,
    polygon_threshold: Union[int, float] = 100 * 100,
    hole_threshold: Union[int, float] = 1_000 * 1_000,
) -> Union[Polygon, MultiPolygon]:
    """
    filter geometry, remove gaps, holes, tiny polygons and thin rectangle that no needed.

    :param geometry: input geometry
    :param resolution: resolution of the in put geometry in meters
    :param polygon_threshold: lower area threshold to filter out small polygons
    :param hole_threshold: lower area threshold to filter out small holes
    :return: filtered geometry
    """
    # combine geometry if possible
    if isinstance(geometry, (gpd.GeoSeries, pd.Series)):
        geometry = geometry.unary_union  # geopandas.GeoSeries.unary_union
    elif isinstance(geometry, (MultiPolygon, Polygon, GeometryCollection)):
        geometry = unary_union(geometry)  # shapely.unary_union
    else:
        raise ValueError("geometry is not a valid type", type(geometry))
    # remove polygons the under threshold
    if isinstance(geometry, Polygon):
        assert (
            geometry.area >= polygon_threshold
        ), "Input geometry is smaller than threshold."
    else:
        geometry = MultiPolygon(
            [p for p in geometry.geoms if p.area > polygon_threshold]
        )
    # remove spikes
    geometry = (
        geometry.buffer(-EPS, join_style="mitre")
        .buffer(EPS * 2, join_style="mitre")
        .buffer(-EPS, join_style="mitre")
    )
    # clean geometry boundary
    eps = resolution / 2 - EPS
    geometry = (
        geometry.buffer(eps, join_style="mitre")
        .buffer(-eps * 2, join_style="mitre")
        .buffer(eps, join_style="mitre")
    )
    # remove holes
    geometry = remove_holes(geometry, keep_threshold=hole_threshold)

    return geometry


# @timeit
def fishnet(geometry: shapely.geometry, threshold: Union[int, float]) -> list:
    """
    create fishnet grid based on the geometry and threshold
    """
    logging.info(f"Create fishnet grid with threshold {threshold}...")
    bounds = geometry.bounds
    xmin = int(bounds[0] // threshold)
    xmax = int(bounds[2] // threshold)
    ymin = int(bounds[1] // threshold)
    ymax = int(bounds[3] // threshold)
    # ncols = int(xmax - xmin + 1)
    # nrows = int(ymax - ymin + 1)
    result = []
    for i in range(xmin, xmax + 1):
        for j in range(ymin, ymax + 1):
            b = box(
                i * threshold, j * threshold, (i + 1) * threshold, (j + 1) * threshold
            )
            g = geometry.intersection(b)
            if g.is_empty:
                continue
            result.append(g)
    return result


# @timeit
def katana(
    geometry: shapely.geometry, threshold: Union[int, float], count: int = 0
) -> list:
    """Split a Polygon into two parts across its shortest dimension if area is greater than threshold."""
    bounds = geometry.bounds
    width = bounds[2] - bounds[0]
    height = bounds[3] - bounds[1]
    if geometry.area <= threshold or count == 250:
        # either the polygon is smaller than the threshold, or the maximum
        # number of recursions has been reached
        return [geometry]
    if height >= width:
        # split left to right
        a = box(bounds[0], bounds[1], bounds[2], bounds[1] + height / 2)
        b = box(bounds[0], bounds[1] + height / 2, bounds[2], bounds[3])
    else:
        # split top to bottom
        a = box(bounds[0], bounds[1], bounds[0] + width / 2, bounds[3])
        b = box(bounds[0] + width / 2, bounds[1], bounds[2], bounds[3])
    result = []
    for d in (
        a,
        b,
    ):
        c = geometry.intersection(d)
        if not isinstance(c, GeometryCollection):
            c = [c]
        for e in c:
            if isinstance(e, (Polygon, MultiPolygon)):
                result.extend(katana(e, threshold, count + 1))
    if count > 0:
        return result
    # convert multipart into single part
    final_result = []
    for g in result:
        if isinstance(g, MultiPolygon):
            final_result.extend(g.geoms)
        else:
            final_result.append(g)
    return final_result


def gen_table_extent(
    engine: Engine, table: Union[str, Type[Ttable]], filter_it: bool = True
) -> gpd.GeoDataFrame:
    """
    Generate catchment extent from catchment table or DEM table.
    """
    if not isinstance(table, str):
        table = table.__tablename__
    if table == "hydro_dem" or table == "grid_dem":
        df = pd.read_sql(f"SELECT * FROM {table} ;", engine)
        df["geometry"] = df["extent_path"].apply(lambda x: gpd.read_file(x).geometry[0])
        if table == "grid_dem":
            gdf = gpd.GeoDataFrame(
                df[["grid_id", "geometry"]], crs="epsg:2193", geometry="geometry"
            )
        else:
            gdf = gpd.GeoDataFrame(
                df[["catch_id", "geometry"]], crs="epsg:2193", geometry="geometry"
            )
    else:
        gdf = gpd.read_postgis(
            f"SELECT * FROM {table}", engine, crs=2193, geom_col="geometry"
        )
    if filter_it:
        geom = filter_geometry(gdf["geometry"])
        gdf = gpd.GeoDataFrame(index=[0], crs=gdf.crs, geometry=[geom])
    return gdf


def check_roi_dem_exist(
    engine: Engine, geometry: Union[gpd.GeoDataFrame, shapely.geometry]
) -> tuple:
    """
    check if the ROI DEM is in the database.
    """
    # ensure USERDEM table exists
    tables.create_table(engine, tables.USERDEM)
    # check user defined DEM table first
    gdf = tables.get_catchment_by_geometry(
        engine,
        tables.USERDEM,
        geometry,
        geom_col="raw_geometry",
        relation="ST_Contains",
        buffer=-0.1,
    )
    # Set geometry to be the detailed internal geometry, not extents
    gdf['geometry'] = gpd.GeoSeries.from_wkb(gdf['geometry'])
    gdf = gdf.set_geometry("geometry")

    if not gdf.empty:
        gdf.sort_values("created_at", ascending=False, inplace=True)
        if isinstance(geometry, (gpd.GeoDataFrame, gpd.GeoSeries)):
            assert len(geometry) == 1, "Only one geometry is allowed."
        logger.info(
            f"Found DEM by geometry in table USERDEM, catch_id = {gdf['catch_id'].values[0]}."
        )
        return gdf, tables.USERDEM.__tablename__

    # ensure DEMATTR table exists
    tables.create_table(engine, tables.DEMATTR)
    # check pre-defined catchment DEM table then
    gdf = tables.get_catchment_by_geometry(
        engine,
        tables.DEMATTR,
        geometry,
        geom_col="raw_geometry",
        relation="ST_Intersects",
        buffer=10,
    )
    if not gdf.empty:
        logger.info(
            f"Found one or multiple DEMs by geometry in table DEM, "
            f"catch_id = {gdf['catch_id'].to_list()}."
        )
        return gdf, tables.DEMATTR.__tablename__

    return gpd.GeoDataFrame(), None


def get_dem_by_id(engine: Engine, index: Union[int, str, list]) -> pd.DataFrame:
    """
    get DEM file path by catch_id
    """
    if not isinstance(index, list):
        index = [index]
    index = tuple(index) if len(index) > 1 else str(f"({index[0]})")
    tables.create_table(engine, tables.DEM)
    query = f"SELECT * FROM hydro_dem WHERE catch_id IN {index} ;"
    df = pd.read_sql(query, engine)
    if df.empty:
        logger.info(f"Unable to find DEM by catch_id {index} in hydro_dem table. Trying user_dem table.")
        query = f"SELECT * FROM user_dem WHERE catch_id IN {index}"
        df = pd.read_sql(query, engine)
    if not df.empty:
        hydro_dem_path = df["hydro_dem_path"].to_list()
        raw_dem_path = df["raw_dem_path"].to_list()
        extent_path = df["extent_path"].to_list()
        for _hydro_dem_path, _raw_dem_path, _extent_path in zip(
            hydro_dem_path, raw_dem_path, extent_path
        ):
            if not pathlib.Path(_hydro_dem_path).exists():
                logging.warning(
                    f"Expected Hydro DEM File {_hydro_dem_path} does not exist."
                )
            if not pathlib.Path(_raw_dem_path).exists():
                logging.warning(
                    f"Expected Raw DEM File {_raw_dem_path} does not exist."
                )
            if not pathlib.Path(_extent_path).exists():
                logging.warning(f"Expected Extent File {_extent_path} does not exist.")
    return df


def get_dem_by_geometry(
    engine: Engine,
    geometry: Union[shapely.Geometry, gpd.GeoDataFrame, gpd.GeoSeries, pd.Series],
    index: Union[int, str] = None,
) -> tuple:
    """
    get DEM file path by geometry

    parameters
    ----------
    engine: sqlalchemy engine
    geometry: ROI geometry (polygon of selected region of interest)
    index: ROI id, default is None
    """
    hydro_dem_path = ""
    raw_dem_path = ""
    extent_path = ""
    resolution = -1

    if isinstance(geometry, (gpd.GeoSeries, pd.Series)):
        geometry = geometry.to_frame().T
    if isinstance(geometry, (gpd.GeoDataFrame, pd.DataFrame)):
        assert (
            len(geometry) == 1
        ), f"Only one geometry is allowed, {geometry.to_string()}."
        geometry = geometry["geometry"].values[0]
    gdf, table_name = check_roi_dem_exist(engine, geometry)

    # exact match in USERDEM table
    if table_name == tables.USERDEM.__tablename__:
        user_dem = gdf
        if (gdf.area - geometry.area).iloc[0] > 10:
            # Geometry is within existing DEM but is smaller so needs to be clipped
            user_dem = clip_dem(engine, gdf, geometry, index=index)
        raw_dem_path = user_dem["raw_dem_path"].values[0]
        hydro_dem_path = user_dem["hydro_dem_path"].values[0]
        extent_path = user_dem["extent_path"].values[0]
        resolution = user_dem["resolution"].values[0]
    # contains by catchment DEMs, need clip
    elif table_name == tables.DEMATTR.__tablename__:
        clipped_gdf = clip_dem(engine, gdf, geometry, index=index)
        raw_dem_path = clipped_gdf["raw_dem_path"].values[0]
        hydro_dem_path = clipped_gdf["hydro_dem_path"].values[0]
        extent_path = clipped_gdf["extent_path"].values[0]
        resolution = clipped_gdf["resolution"].values[0]
    else:
        # should not happened in normal process pipeline
        logger.warning("Unable to find DEM by geometry in the database.")

    return hydro_dem_path, raw_dem_path, extent_path, resolution


def get_dem_band_and_resolution_by_geometry(
    engine: Engine,
    geometry: Union[shapely.Geometry, gpd.GeoDataFrame, gpd.GeoSeries],
    band: int = 1,
) -> tuple:
    """
    get DEM raster data band and resolution by geometry

    parameters
    ----------
    engine: sqlalchemy engine
    geometry: ROI geometry (polygon of selected region of interest)
    band: dataset band index, default is 1
    """
    dem_path, _, _, _ = get_dem_by_geometry(engine, geometry)

    # Open the Hydro DEM using rioxarray
    with rxr.open_rasterio(pathlib.Path(dem_path)) as f:
        # Select the first band of the Hydro DEM
        hydro_dem = f.sel(band=band)
        # Get the unique resolution from the Hydro DEM
        unique_resolution = list(set(abs(res) for res in hydro_dem.rio.resolution()))
        # Check if there is only one unique resolution
        res_no = unique_resolution[0] if len(unique_resolution) == 1 else None
        # Get the resolution from the Hydro DEM description
        res_description = int(hydro_dem.description.split()[-1])
        # Check if the resolution from the metadata matches the actual resolution
        if res_no != res_description:
            raise ValueError(
                "Inconsistent resolution between metadata and actual resolution of the Hydro DEM."
            )
        else:
            return hydro_dem, res_no


def clip_netcdf(
    file_list: list, save_file: pathlib.Path, geometry: shapely.geometry
) -> None:
    """ "
    Clip netcdf file by geometry
    """
    # Retrieve the value of the environment variable "USE_AWS_S3_BUCKET"
<<<<<<< HEAD
    use_aws_s3_bucket = env_var.get_env_variable("USE_AWS_S3_BUCKET", cast_to=bool)
=======
    use_aws_s3_bucket = env_var.get_env_variable("USE_AWS_S3_BUCKET", cast_to=bool, allow_empty=True, default=False)
>>>>>>> d4cf74cd
    s3_manager = S3Manager()

    list_dem = []
    for file in file_list:
        if use_aws_s3_bucket is True:
            s3_objects = s3_manager.list_objects()
            if file in s3_objects:
<<<<<<< HEAD
                s3_manager.retrieve_file(file,file)
=======
                s3_manager.retrieve_file(file, file)
>>>>>>> d4cf74cd
        if pathlib.Path(file).exists():
            # ValueError: Resulting object does not have monotonic global indexes along dimension y
            # list_xds.append(xr.open_dataset(file))
            with rxr.open_rasterio(pathlib.Path(file)) as f:
                list_dem.append(f.sel(band=1))
        else:
            logger.warning(f"Expected DEM File {file} does not exist.")
    # ValueError: Resulting object does not have monotonic global indexes along dimension y
    # xds = xr.combine_by_coords(list_xds, combine_attrs='drop', compat='no_conflicts')
    xds = rxr.merge.merge_datasets(list_dem)
    xds = xds.rio.write_crs(2193)
    xds_clipped = xds.rio.clip([geometry])
    save_file.unlink() if save_file.exists() else None
    xds_clipped.to_netcdf(save_file, mode="w")
    logger.debug(f"Save clipped NetCDF to {save_file}.")
    if use_aws_s3_bucket is True:
        s3_manager.store_file(s3_object_key=save_file, file_path=save_file)


def gen_clipped_data(
    index: int,
    df: pd.DataFrame,
    gdf: gpd.GeoDataFrame,
    save_dir: pathlib.Path,
    geometry: shapely.geometry,
):
    """
    Generate clipped netcdf file

    :param index: dem index
    :param df: dataframe from DEM table
    :param gdf: dataframe from DEMATTR table
    :param save_dir: save to this directory
    :param geometry: clip by this geometry
    """
    # set path for new files
    hydro_dem_file_list = df["hydro_dem_path"].tolist()
    raw_dem_file_list = df["raw_dem_path"].tolist()
    hydro_save_path = save_dir / pathlib.Path(f"{index}.nc")
    raw_save_path = save_dir / pathlib.Path(f"{index}_raw_dem.nc")
    extent_save_path = save_dir / pathlib.Path(f"{index}_raw_extents.geojson")
    raw_extent_save_path = save_dir / pathlib.Path(f"{index}.geojson")

    # clip and save
    # hydro_dem
    clip_netcdf(hydro_dem_file_list, hydro_save_path, geometry)
    # raw_dem
    clip_netcdf(raw_dem_file_list, raw_save_path, geometry)
    # extent
    clipped_extent = gdf.unary_union.intersection(geometry)
    gdf_to_geojson = gpd.GeoDataFrame(
        {"geometry": [clipped_extent]}, index=[0], crs="epsg:2193", geometry="geometry"
    )
    gen_boundary_file("", gdf_to_geojson, "", save_file=extent_save_path)
    # original extent
    gdf_to_geojson = gpd.GeoDataFrame(
        {"geometry": [geometry]}, index=[0], crs="epsg:2193", geometry="geometry"
    )
    gen_boundary_file("", gdf_to_geojson, "", save_file=raw_extent_save_path)
    return clipped_extent


def clip_dem(
    engine: Engine,
    gdf: gpd.GeoDataFrame,
    geometry: shapely.geometry,
    index: Union[int, str] = None,
) -> pd.DataFrame:
    """
    Generate clipped DEM from DEM table.
    """
    if index is None:
        index = f"{datetime.now():%Y%m%d%H%M%S}"[
            -10:
        ]  # integer range up to 2,147,483,647
        logger.info(f"Input index is None, use {index} as catchment index.")
    if isinstance(index, str):
        assert index.isdigit(), f"Catchment index {index} is not digit."
    # get DEM file path
    clipped_dem_path = (
        pathlib.Path(env_var.get_env_variable("DATA_DIR"))
        / pathlib.Path(env_var.get_env_variable("DEM_DIR"))
        / pathlib.Path(f"{index}")
    )
    clipped_dem_path.mkdir(parents=True, exist_ok=True)
    catch_id = gdf["catch_id"][0]
    logger.info(f"Clipping catchment DEM {catch_id} to generate user DEM {index}.")
    df = get_dem_by_id(engine, catch_id)
    assert len(df) == len(
        gdf
    ), f"Retrieve {len(df)} in DEM table, while retrieve {len(gdf)} in DEMATTR table."
    clipped_dem_geometry = gen_clipped_data(index, df, gdf, clipped_dem_path, geometry)
    gdf_to_db = gpd.GeoDataFrame(
        {
            "catch_id": int(index),
            "resolution": gdf["resolution"].values[0],
            "raw_dem_path": str(clipped_dem_path / pathlib.Path(f"{index}_raw_dem.nc")),
            "hydro_dem_path": str(clipped_dem_path / pathlib.Path(f"{index}.nc")),
            "extent_path": str(
                clipped_dem_path / pathlib.Path(f"{index}_raw_extents.geojson")
            ),
            "raw_geometry": geometry,
            "geometry": clipped_dem_geometry,
            "created_at": datetime.now(),
        },
        index=[0],
        crs="epsg:2193",
    )
    tables.create_table(engine, tables.USERDEM)
    gdf_to_db.to_postgis(
        tables.USERDEM.__tablename__, engine, if_exists="append", index=False
    )
    return gdf_to_db


def save_gpkg(gdf: gpd.GeoDataFrame, file: Union[Type[Ttable], str]):
    """
    Save source catchments to GPKG
    """
    gpkg_path = pathlib.Path(env_var.get_env_variable("DATA_DIR")) / pathlib.Path("gpkg")
    pathlib.Path(gpkg_path).mkdir(parents=True, exist_ok=True)
    if isinstance(file, str):
        file_name = f"{file}.gpkg"
    else:
        file_name = f"{file.__tablename__}.gpkg"
    file_path = gpkg_path / pathlib.Path(file_name)
    gdf.set_crs(epsg=2193, inplace=True)
    gdf.to_file(str(file_path), driver="GPKG")
    logging.info(f"Save source catchments to {file_path}.")
    # Retrieve the value of the environment variable "USE_AWS_S3_BUCKET"
<<<<<<< HEAD
    use_aws_s3_bucket = env_var.get_env_variable("USE_AWS_S3_BUCKET", cast_to=bool)
=======
    use_aws_s3_bucket = env_var.get_env_variable("USE_AWS_S3_BUCKET", cast_to=bool, allow_empty=True, default=False)
>>>>>>> d4cf74cd
    if use_aws_s3_bucket:
        s3_manager = S3Manager()
        s3_manager.store_file(s3_object_key=file_path, file_path=file_path)


def make_valid(geometry: shapely.geometry) -> shapely.geometry:
    """
    Returns a valid representation of the object.
    """
    if geometry.is_valid:
        return geometry
    return shapely.make_valid(geometry)


def get_min_width(geometry: shapely.geometry) -> float:
    """
    Get minimum width of the geometry
    """
    bounds = geometry.bounds
    width = bounds[2] - bounds[0]
    height = bounds[3] - bounds[1]
    return min(width, height)


def delete_dir(directory: Union[str, pathlib.Path]) -> None:
    """
    Delete directory
    """
    if isinstance(directory, str):
        directory = pathlib.Path(directory)
    if directory.exists():
        shutil.rmtree(directory)
        logger.info(f"Delete directory {directory}.")<|MERGE_RESOLUTION|>--- conflicted
+++ resolved
@@ -236,16 +236,10 @@
         geojson.dump(feature_collection, f, indent=2)
     logging.info(f"Generate region of interest geojson file at {file_path}.")
     # Retrieve the value of the environment variable "USE_AWS_S3_BUCKET"
-<<<<<<< HEAD
-    use_aws_s3_bucket = env_var.get_env_variable("USE_AWS_S3_BUCKET", cast_to=bool)
-    if use_aws_s3_bucket:
-        s3_manager = S3Manager()
-=======
     use_aws_s3_bucket = env_var.get_env_variable("USE_AWS_S3_BUCKET", cast_to=bool, allow_empty=True, default=False)
     if use_aws_s3_bucket:
         s3_manager = S3Manager()
         # Save the geojson FeatureCollection to S3 bucket cloud storage
->>>>>>> d4cf74cd
         s3_manager.store_file(s3_object_key=file_path, file_path=file_path)
 
 
@@ -829,11 +823,7 @@
     Clip netcdf file by geometry
     """
     # Retrieve the value of the environment variable "USE_AWS_S3_BUCKET"
-<<<<<<< HEAD
-    use_aws_s3_bucket = env_var.get_env_variable("USE_AWS_S3_BUCKET", cast_to=bool)
-=======
     use_aws_s3_bucket = env_var.get_env_variable("USE_AWS_S3_BUCKET", cast_to=bool, allow_empty=True, default=False)
->>>>>>> d4cf74cd
     s3_manager = S3Manager()
 
     list_dem = []
@@ -841,11 +831,7 @@
         if use_aws_s3_bucket is True:
             s3_objects = s3_manager.list_objects()
             if file in s3_objects:
-<<<<<<< HEAD
-                s3_manager.retrieve_file(file,file)
-=======
                 s3_manager.retrieve_file(file, file)
->>>>>>> d4cf74cd
         if pathlib.Path(file).exists():
             # ValueError: Resulting object does not have monotonic global indexes along dimension y
             # list_xds.append(xr.open_dataset(file))
@@ -976,11 +962,7 @@
     gdf.to_file(str(file_path), driver="GPKG")
     logging.info(f"Save source catchments to {file_path}.")
     # Retrieve the value of the environment variable "USE_AWS_S3_BUCKET"
-<<<<<<< HEAD
-    use_aws_s3_bucket = env_var.get_env_variable("USE_AWS_S3_BUCKET", cast_to=bool)
-=======
     use_aws_s3_bucket = env_var.get_env_variable("USE_AWS_S3_BUCKET", cast_to=bool, allow_empty=True, default=False)
->>>>>>> d4cf74cd
     if use_aws_s3_bucket:
         s3_manager = S3Manager()
         s3_manager.store_file(s3_object_key=file_path, file_path=file_path)
